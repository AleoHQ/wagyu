use crate::address::{Format, ZcashAddress};
use crate::network::ZcashNetwork;
use crate::public_key::ZcashPublicKey;
use wagu_model::{crypto::checksum, Address, AddressError, PrivateKey, PrivateKeyError, PublicKey};

use base58::{FromBase58, ToBase58};
use pairing::bls12_381::Bls12;
use rand::Rng;
use secp256k1;
use std::cmp::{Eq, PartialEq};
use std::marker::PhantomData;
use std::str::FromStr;
use std::{fmt, fmt::Debug, fmt::Display};
use zcash_primitives::keys::ExpandedSpendingKey;

#[derive(Debug, Clone, PartialEq, Eq, PartialOrd, Ord)]
pub struct P2PKHSpendingKey<N: ZcashNetwork> {
    /// The ECDSA private key
    pub(super) secret_key: secp256k1::SecretKey,
    /// If true, the private key is serialized in compressed form
    pub(super) compressed: bool,
    /// PhantomData
    _network: PhantomData<N>,
}

impl<N: ZcashNetwork> P2PKHSpendingKey<N> {
    pub fn new(secret_key: secp256k1::SecretKey, compressed: bool) -> Self {
        Self {
            secret_key,
            compressed,
            _network: PhantomData,
        }
    }
}

impl<N: ZcashNetwork> Display for P2PKHSpendingKey<N> {
    fn fmt(&self, f: &mut fmt::Formatter) -> fmt::Result {
        /// Returns a WIF string given a secp256k1 secret key.
        fn secret_key_to_wif<N: ZcashNetwork>(secret_key: &secp256k1::SecretKey, compressed: bool) -> String {
            let mut wif = [0u8; 38];
            wif[0] = N::to_wif_prefix();
            wif[1..33].copy_from_slice(&secret_key[..]);

            if compressed {
                wif[33] = 0x01;
                let sum = &checksum(&wif[0..34])[0..4];
                wif[34..].copy_from_slice(sum);
                wif.to_base58()
            } else {
                let sum = &checksum(&wif[0..33])[0..4];
                wif[33..37].copy_from_slice(sum);
                wif[..37].to_base58()
            }
        }
        write!(f, "{}", secret_key_to_wif::<N>(&self.secret_key, self.compressed))
    }
}

#[derive(Debug, Clone, PartialEq, Eq, PartialOrd, Ord)]
pub struct P2SHSpendingKey {}

#[derive(Debug, Clone, PartialEq, Eq, PartialOrd, Ord)]
pub struct SproutSpendingKey {}

#[derive(Clone)]
pub struct SaplingSpendingKey {
    pub(super) spending_key: Option<[u8; 32]>,
    pub(super) expanded_spending_key: ExpandedSpendingKey<Bls12>,
}

impl Debug for SaplingSpendingKey {
    fn fmt(&self, f: &mut fmt::Formatter<'_>) -> fmt::Result {
        write!(
            f,
            "SaplingSpendingKey {{ sk: {:?}, ask: {:?}, nsk: {:?}, ovk: {:?} }}",
            self.spending_key,
            self.expanded_spending_key.ask,
            self.expanded_spending_key.nsk,
            self.expanded_spending_key.ovk
        )?;
        Ok(())
    }
}

impl Display for SaplingSpendingKey {
    fn fmt(&self, f: &mut fmt::Formatter<'_>) -> fmt::Result {
        if let Some(spending_key) = self.spending_key {
            for s in &spending_key[..] {
                write!(f, "{:02x}", s)?;
            }
        } else {
            let mut buffer = vec![0; 96];
            match self.expanded_spending_key.write(buffer.as_mut_slice()).is_ok() {
                true => {
                    for s in &buffer[..] {
                        write!(f, "{:02x}", s)?;
                    }
                }
                false => {
                    write!(f, "unable to print expanded spending key")?;
                }
            }
        }
        Ok(())
    }
}

impl PartialEq for SaplingSpendingKey {
    fn eq(&self, other: &Self) -> bool {
        if let Some(this) = self.spending_key {
            if let Some(that) = other.spending_key {
                if this != that {
                    return false;
                }
            }
        }
        self.expanded_spending_key.ask == other.expanded_spending_key.ask
            && self.expanded_spending_key.nsk == other.expanded_spending_key.nsk
            && self.expanded_spending_key.ovk == other.expanded_spending_key.ovk
    }
}

impl Eq for SaplingSpendingKey {}

#[derive(Debug, Clone, PartialEq, Eq)]
pub enum SpendingKey<N: ZcashNetwork> {
    /// P2PKH transparent spending key
    P2PKH(P2PKHSpendingKey<N>),
    /// P2SH transparent spending key
    P2SH(P2SHSpendingKey),
    /// Sprout shielded spending key
    Sprout(SproutSpendingKey),
    /// Sapling shielded spending key
    Sapling(SaplingSpendingKey),
}

/// Represents a Zcash Private Key
#[derive(Debug, Clone, PartialEq, Eq)]
pub struct ZcashPrivateKey<N: ZcashNetwork>(SpendingKey<N>, PhantomData<N>);

impl<N: ZcashNetwork> PrivateKey for ZcashPrivateKey<N> {
    type Address = ZcashAddress<N>;
    type Format = Format;
    type PublicKey = ZcashPublicKey<N>;

<<<<<<< HEAD
    /// Returns a randomly-generated Zcash private key.
    fn new() -> Result<Self, PrivateKeyError> {
        Self::new_sapling()
=======
    /// Returns a randomly-generated compressed Zcash private key.
    fn new<R: Rng>(rng: &mut R) -> Result<Self, PrivateKeyError> {
        let random: [u8; 32] = rng.gen();
        Ok(Self(
            SpendingKey::<N>::P2PKH(P2PKHSpendingKey::<N>::new(
                secp256k1::SecretKey::from_slice(&random)?,
                true,
            )),
            PhantomData,
        ))
>>>>>>> 0e3b338b
    }

    /// Returns the public key of the corresponding Zcash private key.
    fn to_public_key(&self) -> Self::PublicKey {
        ZcashPublicKey::<N>::from_private_key(self)
    }

    /// Returns the address of the corresponding Zcash private key.
    fn to_address(&self, format: &Self::Format) -> Result<Self::Address, AddressError> {
        ZcashAddress::<N>::from_private_key(self, format)
    }
}

impl<N: ZcashNetwork> ZcashPrivateKey<N> {
    /// Returns a randomly-generated Zcash P2PKH private key.
    pub fn new_p2pkh() -> Result<Self, PrivateKeyError> {
        let mut random = [0u8; 32];
        OsRng.try_fill(&mut random)?;
        Ok(Self(
            SpendingKey::<N>::P2PKH(P2PKHSpendingKey::<N>::new(
                secp256k1::SecretKey::from_slice(&random)?,
                true,
            )),
            PhantomData,
        ))
    }

    /// Returns a randomly-generated Zcash Sapling private key.
    pub fn new_sapling() -> Result<Self, PrivateKeyError> {
        let mut random = [0u8; 32];
        OsRng.try_fill(&mut random)?;
        Self::sapling(&hex::encode(random))
    }

    /// Returns a Zcash private key given a spending key.
    pub fn from_spending_key(spending_key: SpendingKey<N>) -> Self {
        Self(spending_key, PhantomData)
    }

    /// Returns the spending key of the Zcash private key.
    pub fn to_spending_key(&self) -> SpendingKey<N> {
        self.0.clone()
    }

    /// Returns either a Zcash private key struct or errors.
    pub fn from(s: &str, format: &Format) -> Result<Self, PrivateKeyError> {
        match format {
            Format::P2PKH => Self::p2pkh(s),
            Format::Sapling(_) => match hex::decode(s)?.len() {
                32 => Self::sapling(s),
                96 => Self::sapling_expanded(s),
                length => Err(PrivateKeyError::InvalidByteLength(length)),
            },
            _ => Err(PrivateKeyError::UnsupportedFormat),
        }
    }

    /// Returns a P2PKH private key from a given WIF.
    fn p2pkh(wif: &str) -> Result<Self, PrivateKeyError> {
        let data = wif.from_base58()?;
        let len = data.len();
        if len != 37 && len != 38 {
            return Err(PrivateKeyError::InvalidCharacterLength(len));
        }

        let expected = &data[len - 4..][0..4];
        let checksum = &checksum(&data[0..len - 4])[0..4];
        if *expected != *checksum {
            let expected = expected.to_base58();
            let found = checksum.to_base58();
            return Err(PrivateKeyError::InvalidChecksum(expected, found));
        }

        // Check that the network byte correspond with the correct network.
        let _ = N::from_wif_prefix(data[0])?;

        Ok(Self(
            SpendingKey::<N>::P2PKH(P2PKHSpendingKey::<N>::new(
                secp256k1::SecretKey::from_slice(&data[1..33])?,
                len == 38,
            )),
            PhantomData,
        ))
    }

    /// Returns a Sapling private key from a given seed.
    fn sapling(spending_key: &str) -> Result<Self, PrivateKeyError> {
        let data = hex::decode(spending_key)?;
        if data.len() != 32 {
            return Err(PrivateKeyError::InvalidByteLength(data.len()));
        }

        let mut sk = [0u8; 32];
        sk.copy_from_slice(data.as_slice());

        Ok(Self(
            SpendingKey::Sapling(SaplingSpendingKey {
                spending_key: Some(sk),
                expanded_spending_key: ExpandedSpendingKey::from_spending_key(&sk[..]),
            }),
            PhantomData,
        ))
    }

    /// Returns a Sapling private key from a given expanded spending key.
    fn sapling_expanded(expanded_spending_key: &str) -> Result<Self, PrivateKeyError> {
        let data = hex::decode(expanded_spending_key)?;
        if data.len() != 96 {
            return Err(PrivateKeyError::InvalidByteLength(data.len()));
        }

        Ok(Self(
            SpendingKey::Sapling(SaplingSpendingKey {
                spending_key: None,
                expanded_spending_key: ExpandedSpendingKey::read(&data[..])?,
            }),
            PhantomData,
        ))
    }
}

impl<N: ZcashNetwork> FromStr for ZcashPrivateKey<N> {
    type Err = PrivateKeyError;

    fn from_str(s: &str) -> Result<Self, Self::Err> {
        let b58 = s.from_base58();
        let hex = hex::decode(s);

        // Transparent
        if b58.is_ok() && hex.is_err() {
            let data = b58.unwrap();
            if data.len() != 37 && data.len() != 38 {
                return Err(PrivateKeyError::InvalidByteLength(data.len()));
            }
            return Self::p2pkh(s);
        }

        // Shielded
        if b58.is_err() && hex.is_ok() {
            let data = hex.unwrap();
            if data.len() == 32 {
                return Self::sapling(s);
            } else if data.len() == 96 {
                return Self::sapling_expanded(s);
            }
        }

        Err(PrivateKeyError::UnsupportedFormat)
    }
}

impl<N: ZcashNetwork> Display for ZcashPrivateKey<N> {
    fn fmt(&self, f: &mut fmt::Formatter) -> fmt::Result {
        match &self.0 {
            SpendingKey::P2PKH(p2pkh) => write!(f, "{}", p2pkh.to_string()),
            SpendingKey::Sapling(sapling) => write!(f, "{}", sapling.to_string()),
            _ => write!(f, ""),
        }
    }
}

#[cfg(test)]
mod tests {
    use super::*;
    use crate::network::*;

    fn test_to_public_key<N: ZcashNetwork>(expected_public_key: &ZcashPublicKey<N>, private_key: &ZcashPrivateKey<N>) {
        let public_key = private_key.to_public_key();
        assert_eq!(*expected_public_key, public_key);
    }

    fn test_to_address<N: ZcashNetwork>(
        expected_address: &ZcashAddress<N>,
        expected_format: &Format,
        private_key: &ZcashPrivateKey<N>,
    ) {
        let address = private_key.to_address(expected_format).unwrap();
        assert_eq!(*expected_address, address);
    }

    fn test_from<N: ZcashNetwork>(
        expected_spending_key: &SpendingKey<N>,
        expected_public_key: &str,
        expected_address: &str,
        expected_format: &Format,
        seed: &str,
    ) {
        let private_key = ZcashPrivateKey::<N>::from(seed, expected_format).unwrap();
        assert_eq!(*expected_spending_key, private_key.0);
        assert_eq!(expected_public_key, private_key.to_public_key().to_string());
        assert_eq!(
            expected_address,
            private_key.to_address(expected_format).unwrap().to_string()
        );
    }

    fn test_to_str<N: ZcashNetwork>(expected_private_key: &str, private_key: &ZcashPrivateKey<N>) {
        assert_eq!(expected_private_key, private_key.to_string());
    }

    fn test_invalid_spending_key_length<N: ZcashNetwork>(spending_key: &str) {
        let length = spending_key.len();
        let first = &spending_key[0..=0];

        assert!(ZcashPrivateKey::<N>::from_str("").is_err());
        assert!(ZcashPrivateKey::<N>::from_str(first).is_err());
        assert!(ZcashPrivateKey::<N>::from_str(&spending_key[0..(length / 2)]).is_err());
        assert!(ZcashPrivateKey::<N>::from_str(&spending_key[0..(length - 1)]).is_err());
        assert!(ZcashPrivateKey::<N>::from_str(&format!("{}{}", spending_key, first)).is_err());
        assert!(ZcashPrivateKey::<N>::from_str(&format!("{}{}", spending_key, spending_key)).is_err());
    }

    mod p2pkh_mainnet_compressed {
        use super::*;

        type N = Mainnet;

        const KEYPAIRS: [(&str, &str, &str); 5] = [
            (
                "L3a3yRcYATnZQt7ams14Pe5KCyRzrrCSejDyeQzHXGntToffVH4g",
                "0310d63f8c2f0a6efd13ce8a77776de26eba1816f73aa73e73a4da3f2368fcc949",
                "t1JwBjJWgNQVqWxGha2RsPZMhVGgfRg2pod",
            ),
            (
                "Kx7f3xE2TmhczSkFUxxSajE2vuuLrrqinAbTZBxqxHj6XGbhoyrQ",
                "02f4bf56c9c8389b04752236a4f2419367e3a4e36fe80da6162a0b530ca91262b0",
                "t1VnZLVwvaUsnYt34XJHNTu24wn3kD8RwsE",
            ),
            (
                "L46n9WGR671oANndbkxBBz9orQ36TQu98zeRJmp41tqk3HM6UpJk",
                "031347c183c608c629e8bc0ad76718cc9f2a1ee9e53d45862a1b9c8fad25f8ab5b",
                "t1N8HuTxFm9qS7yQCi3TsMGCQ8kPPTx5Me7",
            ),
            (
                "L2AMjT43hZQGATgtkakVMMMEguoJLwDAcZJVg1zsqjWeWaC4cTVd",
                "03a0d8ab54a080f6e085777c2f5432b22b3543ad421aecc3f2136bcd2e1e2a59e4",
                "t1PUKYyoqPZw43CHqjquU9PZE1GEvmHNbPa",
            ),
            (
                "L53GxzD5rVaX6jY5ig1qNBqur5WyAeFn8sCo9VwU4J717ewDbgc6",
                "020ceda15424ec7159f7ac5f6ad2654c93ab4cae7f9419de7aae39967f97907fd7",
                "t1TqidZPmPSJsr1wcMuYwDDaa7D9ow5sWMx",
            ),
        ];

        #[test]
        fn to_public_key() {
            KEYPAIRS.iter().for_each(|(private_key, public_key, _)| {
                let public_key = ZcashPublicKey::<N>::from_str(public_key).unwrap();
                let private_key = ZcashPrivateKey::<N>::from_str(&private_key).unwrap();
                test_to_public_key(&public_key, &private_key);
            });
        }

        #[test]
        fn to_address() {
            KEYPAIRS.iter().for_each(|(private_key, _, address)| {
                let address = ZcashAddress::<N>::from_str(address).unwrap();
                let private_key = ZcashPrivateKey::<N>::from_str(&private_key).unwrap();
                test_to_address(&address, &Format::P2PKH, &private_key);
            });
        }

        #[test]
        fn from() {
            KEYPAIRS
                .iter()
                .for_each(|(private_key, expected_public_key, expected_address)| {
                    let expected_private_key = ZcashPrivateKey::<N>::from_str(&private_key).unwrap();
                    test_from(
                        &expected_private_key.0,
                        expected_public_key,
                        expected_address,
                        &Format::P2PKH,
                        &private_key,
                    );
                });
        }

        #[test]
        fn to_str() {
            KEYPAIRS.iter().for_each(|(expected_private_key, _, _)| {
                let private_key = ZcashPrivateKey::<N>::from_str(expected_private_key).unwrap();
                test_to_str(expected_private_key, &private_key);
            });
        }

        #[test]
        fn invalid_spending_key_length() {
            KEYPAIRS.iter().for_each(|(private_key, _, _)| {
                test_invalid_spending_key_length::<N>(private_key);
            });
        }
    }

    mod p2pkh_mainnet_uncompressed {
        use super::*;

        type N = Mainnet;

        const KEYPAIRS: [(&str, &str, &str); 5] = [
            (
                "5JkYwYTFDzd41Uy3qB8ucvENFzFBYHnZGk7GbFnHTwUaepikxpJ",
                "0471b47908e7a0cd0e053129cde9a38c54730bc63faf780efc4f9b7c3db4ed1b7db0f877ae0e1959d2353bca05bc405fa1c48e76fec3e99c26e48c95cf112dc7c9",
                "t1Rxy8Qw6eXxSRFLwS3S1D8T436eR4zQTKp"
            ),
            (
                "5JBCdxHg7w5gDNVi4G34zHWNMqvPheZAG4TeQcwk5jgh7RcenAZ",
                "049af1ad996f0ca009bc2e7bcdb4a899f822dfca068dfabf8aa7fb2be86c5c3cf198efbdfb3c870b01c81e3236e0dd4db0fe279a31695ce17cc83b94fe85d250ab",
                "t1PpkWq8MVDcpG7mneEhgmVZnkpM1vQQJdx"
            ),
            (
                "5JQjtXVXkf1trwNCPK9KsUapYDrwKUYnPZwX5zFdfy7DiFfEv2g",
                "0487dbab62116ed483bec0d8f4422e1ab315e65b8f981f6e4bd17621e393c8e7632b4028807695d959691d2e121a8e953c47e618defa6e9c159f7fdf60870981c5",
                "t1PsCpuxCMZ44j3H5tuTLmdPKqdhR3N4TPf"
            ),
            (
                "5Kht325G1JErVxAKcM7WreWR9oVgwsN21m4VVoVKiJ4vAm9mLZQ",
                "04463f48d8b3d7e622900633cd409f851c49fec6607eba3db52965995b300e8abaea439a2d5bd6f6b86a53198eac8d2735a4b013f8a811e1b151fdb5b5f11c595d",
                "t1XDKPwTpFS2BWWXASnhTLKWfoaFocRGErk"
            ),
            (
                "5KA9KkgmBfSUiRqBdsjiAjRzcQbGcYD5EpWArFfNRsw1h4bwmqU",
                "04315a06c80dd5886e960b213fdefd9df76fa2b26f9e3e876a72160a20af1fea95425c12d5c5ed75e89a564a4bdcdf5fbb197e29b2b042016987f2eaf64b26d5f3",
                "t1Zk2uJgGLZCJCRXUYUGTpRqqn3utqsdPsg"
            )
        ];

        #[test]
        fn to_public_key() {
            KEYPAIRS.iter().for_each(|(private_key, public_key, _)| {
                let public_key = ZcashPublicKey::<N>::from_str(public_key).unwrap();
                let private_key = ZcashPrivateKey::<N>::from_str(&private_key).unwrap();
                test_to_public_key(&public_key, &private_key);
            });
        }

        #[test]
        fn to_address() {
            KEYPAIRS.iter().for_each(|(private_key, _, address)| {
                let address = ZcashAddress::<N>::from_str(address).unwrap();
                let private_key = ZcashPrivateKey::<N>::from_str(&private_key).unwrap();
                test_to_address(&address, &Format::P2PKH, &private_key);
            });
        }

        #[test]
        fn from() {
            KEYPAIRS
                .iter()
                .for_each(|(private_key, expected_public_key, expected_address)| {
                    let expected_private_key = ZcashPrivateKey::<N>::from_str(&private_key).unwrap();
                    test_from(
                        &expected_private_key.0,
                        expected_public_key,
                        expected_address,
                        &Format::P2PKH,
                        &private_key,
                    );
                });
        }

        #[test]
        fn to_str() {
            KEYPAIRS.iter().for_each(|(expected_private_key, _, _)| {
                let private_key = ZcashPrivateKey::<N>::from_str(expected_private_key).unwrap();
                test_to_str(expected_private_key, &private_key);
            });
        }

        #[test]
        fn invalid_spending_key_length() {
            KEYPAIRS.iter().for_each(|(private_key, _, _)| {
                test_invalid_spending_key_length::<N>(private_key);
            });
        }
    }

    mod p2pkh_testnet_compressed {
        use super::*;

        type N = Testnet;

        const KEYPAIRS: [(&str, &str, &str); 5] = [
            (
                "cNG7sM13VvGrhKgepLeEiiQAERXpGB6j5NuRwhh6sLh2skMTQf7M",
                "02d327c40e543a08c17cda94d0b9660520bd075151280e487294e94eced3a283df",
                "tmWT3bvWCHQkAXXucPjWHqLs9EyWUDdzSuN",
            ),
            (
                "cQXFXQHBzCuPbKYdeKERGeMrh8TJAsos7TLYDamQLXJiXY9sUkY6",
                "038a2754d1b25a7d0cb3518ea92ca07de0fc21a56d920be6ca10857893c48989fb",
                "tmAs578aq6jaXqmnXRrhWpjJsySFf7eXb5J",
            ),
            (
                "cQNALaabLLxMzdBkbCZvcTJtyvQ5zg4UhhskMk5R8Wu1ymSXCLsX",
                "0309341fa999f0f2951eb9867f84b55781904fe2228b8ffc8dc1a8a47e1c357957",
                "tmD8R6k2mTfTwGG24w5SBeAwQnqKGFx3cSg",
            ),
            (
                "cS6qPDRjncjCAe95SGKH81491NGkwzWqhAsGTEzkgVNC6ZdBpB4M",
                "024e12c05184403e0243a1563b9ebaeda7b529bf1306abe55827d363697be936a4",
                "tmPNWe7d4Hvkh4TEZ6Xd1ZQBje7VNQQ2Anb",
            ),
            (
                "cRRjNZuyYu8aiqVLRLvj7PqTWKLELK2N257AgSvmPzMjfJ44oWtb",
                "03d08c6748dcad37dbcad05d4cde25234107785a1c19b6edda8bfc199c91877d7d",
                "tmRdRE5JAX6KX3c11GVgqc5R6JBRtfbuk8i",
            ),
        ];

        #[test]
        fn to_public_key() {
            KEYPAIRS.iter().for_each(|(private_key, public_key, _)| {
                let public_key = ZcashPublicKey::<N>::from_str(public_key).unwrap();
                let private_key = ZcashPrivateKey::<N>::from_str(&private_key).unwrap();
                test_to_public_key(&public_key, &private_key);
            });
        }

        #[test]
        fn to_address() {
            KEYPAIRS.iter().for_each(|(private_key, _, address)| {
                let address = ZcashAddress::<N>::from_str(address).unwrap();
                let private_key = ZcashPrivateKey::<N>::from_str(&private_key).unwrap();
                test_to_address(&address, &Format::P2PKH, &private_key);
            });
        }

        #[test]
        fn from() {
            KEYPAIRS
                .iter()
                .for_each(|(private_key, expected_public_key, expected_address)| {
                    let expected_private_key = ZcashPrivateKey::<N>::from_str(&private_key).unwrap();
                    test_from(
                        &expected_private_key.0,
                        expected_public_key,
                        expected_address,
                        &Format::P2PKH,
                        &private_key,
                    );
                });
        }

        #[test]
        fn to_str() {
            KEYPAIRS.iter().for_each(|(expected_private_key, _, _)| {
                let private_key = ZcashPrivateKey::<N>::from_str(expected_private_key).unwrap();
                test_to_str(expected_private_key, &private_key);
            });
        }

        #[test]
        fn invalid_spending_key_length() {
            KEYPAIRS.iter().for_each(|(private_key, _, _)| {
                test_invalid_spending_key_length::<N>(private_key);
            });
        }
    }

    mod p2pkh_testnet_uncompressed {
        use super::*;

        type N = Testnet;

        const KEYPAIRS: [(&str, &str, &str); 5] = [
            (
                "92VN8AQdnRoBRw7QQcpUYsh1bSEWUrkZ364fjMUdNrm8fTJhEGw",
                "04d7d44136ec02643e813d1182256508622385d18052bf13ec475ce226d161d7832cb4f7032e900ccfc07f3a4870a1522f7b4ce381bc1f8c0bcc5d36ec3c9d351a",
                "tmCrh5cZDv5KUpcmbYzoaC4SZUTTbeoERdX"
            ),
            (
                "92cPhKtH4PfSsJBihSvd5aeZXU5gvzJWM2pHVWZ4dgYtioLb5Vm",
                "0414e08f6a2fa6b0cc205aef1be0c8e87dbcc312f72c46e2446441c0e42fb51b20982678deade96a1851f4f673774fd834b8a18ccae6aef65fe53098ad533ee944",
                "tmEev5ommgX8J1E2cgygciUtB6BkAX3CYWc"
            ),
            (
                "921RfpWAirU31BCKn8LhctV3hF3EJCVGDok5jZGYhoNc5Cp8TxZ",
                "0408d8331b48fe348e7657f0cdbbd8027c715dabd62d9a94d6a028b9a5a972fc22548948c11eddb61f90a5da9a7647f4e4c2859def91ac45c1cea8f38817f9129e",
                "tmVttNTD4jkGikWYpmCmCCmtYk7s3EBTcGw"
            ),
            (
                "92nYXXcwdSZSykBUuRJUsGCeQQn1GimuDp3dfThsr1oVFft7mJR",
                "0433287b651e3df0d7fd32494673f7aaf5dabe9e4e9e9c292a4c4f2aab3b68845648a657ae274013e363ce89ab7f938ded9e3df1ef66fb0aadf7e41b823d8e3d34",
                "tmTSQ5RKyeND95C39kg8uJA9H1qD1WXvfQf"
            ),
            (
                "92t16UPRvwotFBR3CQfc9TweC5dqPiNwiaLSZLhbtGZkLM4RYpG",
                "042b9da4fe2356a93d83cf43e0c2b1714193ae9ad3ffd9cbfe3d1bd3ec6540345199ad024df690f8ffa1fe57ae675d14a510a919625aedf3442c3e2e4b43ff0683",
                "tmAhSm3UDLkKhZUAcAz4W83hmC4sgWS3zwk"
            )
        ];

        #[test]
        fn to_public_key() {
            KEYPAIRS.iter().for_each(|(private_key, public_key, _)| {
                let public_key = ZcashPublicKey::<N>::from_str(public_key).unwrap();
                let private_key = ZcashPrivateKey::<N>::from_str(&private_key).unwrap();
                test_to_public_key(&public_key, &private_key);
            });
        }

        #[test]
        fn to_address() {
            KEYPAIRS.iter().for_each(|(private_key, _, address)| {
                let address = ZcashAddress::<N>::from_str(address).unwrap();
                let private_key = ZcashPrivateKey::<N>::from_str(&private_key).unwrap();
                test_to_address(&address, &Format::P2PKH, &private_key);
            });
        }

        #[test]
        fn from() {
            KEYPAIRS
                .iter()
                .for_each(|(private_key, expected_public_key, expected_address)| {
                    let expected_private_key = ZcashPrivateKey::<N>::from_str(&private_key).unwrap();
                    test_from(
                        &expected_private_key.0,
                        expected_public_key,
                        expected_address,
                        &Format::P2PKH,
                        &private_key,
                    );
                });
        }

        #[test]
        fn to_str() {
            KEYPAIRS.iter().for_each(|(expected_private_key, _, _)| {
                let private_key = ZcashPrivateKey::<N>::from_str(expected_private_key).unwrap();
                test_to_str(expected_private_key, &private_key);
            });
        }

        #[test]
        fn invalid_spending_key_length() {
            KEYPAIRS.iter().for_each(|(private_key, _, _)| {
                test_invalid_spending_key_length::<N>(private_key);
            });
        }
    }

    mod sapling_mainnet {
        use super::*;

        type N = Mainnet;

        const KEYPAIRS: [(&str, &str, &str); 5] = [
            (
                "bb69cdb5e70e2bbd24f771cd15a18ad58d3ab9e1aa3cab186b9b65d17f7aadef",
                "d21167e8ae8ccbcd34f96ec58bdf798ca7994217d03812100ea9e5cd4e1596ce3a3cf2b6c632c45d9da3b0c044d82655969f71652507eebf25e504486b7fb8e4afc9f1e8cf6b8eae18b786ec79d218d0a1cff90b43273ea162da99a9d2e21dff",
                "zs1dq9dlh6u6hna0u96aqtynxt3acddtgkgdx4re65500nmc2aze0my65ky36vaqvj4hkc9ut66eyf"
            ),
            (
                "275043030be0d6106d40077090821249cb94973266f8058a390c1a123df9b108fbd3af756453d58e31ff2a8f3c621767c57bbcf3a0127b15b73cb7237a48da0bafc9f1e8cf6b8eae18b786ec79d218d0a1cff90b43273ea162da99a9d2e21dff",
                "d21167e8ae8ccbcd34f96ec58bdf798ca7994217d03812100ea9e5cd4e1596ce3a3cf2b6c632c45d9da3b0c044d82655969f71652507eebf25e504486b7fb8e4afc9f1e8cf6b8eae18b786ec79d218d0a1cff90b43273ea162da99a9d2e21dff",
                "zs1dq9dlh6u6hna0u96aqtynxt3acddtgkgdx4re65500nmc2aze0my65ky36vaqvj4hkc9ut66eyf"
            ),
            (
                "0c9f5d70eaac46862150ae3f2a4eecc68753a72567eb66210df8e18a91425adf",
                "bb2d4d7e05b1afb686a7e4d7d8e82a592f25b26caa78a06e939e0ef835c6100c738d89a62c2acd969ef1c68d67d9d365b277145cc60a8e95e11315e192b22c29f612476ea95aa2d4b7df5b881c363829b39ccaa6318c6df3bd2ba6274a15fea0",
                "zs1akf8swew32rr4n63qedewhp2yz3wcjeazp6efs82lgealmux0h30ayju440rqyuscdr3wd5yuap"
            ),
            (
                "fc1edae9146d5c7f9398871ac09097fea6c1593e8c7b6f3384af36ff9cc3b2ee",
                "d610ec21ba084c1b4f42e9c38eefce1dfbf5c0843a549d08b5119007745b171db468b58307cd2c7e54ede334c4e98593e21776043e8956740b102513c03cb023301a9133ee59b826143304b041d8e1f2f1f91d3625ad7dac9e4c88e630a76d8d",
                "zs14q3vapgrd6wfs9pr7hfy37y9djm3gnq09ztxsqs2x2vzv0lck978843q8r2ysejgwp9mcx7ws48"
            ),
            (
                "6038f5e45498c92edd5e6a2588bcce7bcbac604e4e825ee7015d11f33d1e9673",
                "9847a15f3393ad8921f2b282e3033d48adb2eae9455f1e6b77038be913e04c51967b6db4f726fc21c57cf73d3c1fac7d044bc8ea2c5a75334f4641d18f2d0c1335c884a4853f740e93e55d7b9a7b82e7d8c6d17b2305282143359807f2d690d1",
                "zs1rzjhudlm99h5fyrh7dfsvkfg9l5z587w97pm3ce9hpwfxpgck6p55lwu5mcapz7g3r40y597n2c"
            )
        ];

        #[test]
        fn to_public_key() {
            KEYPAIRS.iter().for_each(|(private_key, public_key, _)| {
                let public_key = ZcashPublicKey::<N>::from_str(public_key).unwrap();
                let private_key = ZcashPrivateKey::<N>::from(&private_key, &Format::Sapling(None)).unwrap();
                test_to_public_key(&public_key, &private_key);
            });
        }

        #[test]
        fn to_address() {
            KEYPAIRS.iter().for_each(|(private_key, _, address)| {
                let address = ZcashAddress::<N>::from_str(address).unwrap();
                let private_key = ZcashPrivateKey::<N>::from(&private_key, &address.format()).unwrap();
                test_to_address(&address, &address.format(), &private_key);
            });
        }

        #[test]
        fn from() {
            KEYPAIRS
                .iter()
                .for_each(|(private_key, expected_public_key, expected_address)| {
                    let expected_private_key =
                        ZcashPrivateKey::<N>::from(&private_key, &Format::Sapling(None)).unwrap();
                    test_from(
                        &expected_private_key.0,
                        expected_public_key,
                        expected_address,
                        &Format::Sapling(Some(ZcashAddress::<N>::get_diversifier(expected_address).unwrap())),
                        &private_key,
                    );
                });
        }

        #[test]
        fn to_str() {
            KEYPAIRS.iter().for_each(|(expected_private_key, _, _)| {
                let private_key = ZcashPrivateKey::<N>::from(&expected_private_key, &Format::Sapling(None)).unwrap();
                test_to_str(expected_private_key, &private_key);
            });
        }

        #[test]
        fn invalid_spending_key_length() {
            KEYPAIRS.iter().for_each(|(private_key, _, _)| {
                test_invalid_spending_key_length::<N>(private_key);
            });
        }
    }

    mod sapling_testnet {
        use super::*;

        type N = Testnet;

        const KEYPAIRS: [(&str, &str, &str); 5] = [
            (
                "49110debf1fac0086a2fabd60aab413d0281732b6e51a03dd6ec4f334469ef9f",
                "35d5cf61a3d8cf3078112693c1839a14307179008ea5f0902810d03e4a05d8bd194129f2b82ded4a973ad24aa3e4d8e49a10e039f5060616981511d6a888ca8eca66a812697612fc31fa4e0928ac144a3938d5793beda10f7513e15a6f95ad80",
                "ztestsapling1jzzt7gjscav7lmdpemknv0v8rmmdzpcaqrx95azrgaky94drrvf0fg4wlnlkaclqj3r3s23g2sf"
            ),
            (
                "4e9d5d14d776a93e8aa1dd7e69eda7cefd9651ad140443ca11553e379b2ae90b",
                "b8f5a0b850db6424b704e0eda9d01ef472fc58dd1519cb60a97d9240641e105e8856e062da9c729bb3580b64c5d933190af86066e518922e7967255746c024ea4bc12f2e92f93f4f853161bf774fe4d9c32581020c9cc52ee42216c8e575d4bb",
                "ztestsapling19epsvtxnzf59pr993fq4g0gu0fmrn2jl2z9jm2lgj3220c7r9shyvcpe25ul7wxvzk60z82zyf7"
            ),
            (
                "8544e9cfc6423e22bca5b62bf56649fd3716b6cc092391ecba78fb017d5feda1",
                "75b6233bd29155a361ec2a98552f5c1ddded2fd47af880d78a3f26b4ce8cc2d262008e3d2904bfeb61abdb70432860fbe6557a406c1ae72a4a204fe934985116cdf80f5b52fbc7d22c2dd630939b7641cec76b2e4f8ef6dc53276ea4b3efc1a9",
                "ztestsapling18ur694qcm6w657u9xt8aekutn98gyvpzwzjgjz99594x775ppeze5vwnp2ndw0u205vkuh2tqcu"
            ),
            (
                "6d21907f6ad14d2823625036e0951a3c566d4df7b101dfb2899107d02e9bd8bd",
                "e35af2ffa9c77482e11d998d087492e9f80672558253ef30ddb6d712d51a4aacc58455349ccd5be0de5a9584cfe63a5be7e86eb9f20f8efb3fb1ef84d8fc6625aa38f308de656736fb6b02929d695bb904108d5b680952ce774e938b3c50418b",
                "ztestsapling1hkyeldalqna6kxzkkpc3gl4yvtd842sld4kkx7mhtm4srhndnqm347q7x672t05j245skqsctvs"
            ),
            (
                "d800f2b919cb06f7396a9e253c77f65e1cb5f972372cac196ec6546e09355bfe",
                "1ba76bdbb4036d8564562e6664af996c53eebd5fd0209894d9100d6caf3fd149bb2550161ca124c672d7d5d2d7fd9fbbda1423e49585f22d269f59898c58e5bdea43b13df61ecd6cd23e6151a873e575db9b54a43e17cd5b12a406f6e9db6073",
                "ztestsapling12n4jm24lflgmjk4crm0322p0gpmww98v5cqyurphq6tr4r4q9kxyz2f3tp9x92mm8kruwwg2u5w"
            )
        ];

        #[test]
        fn to_public_key() {
            KEYPAIRS.iter().for_each(|(private_key, public_key, _)| {
                let public_key = ZcashPublicKey::<N>::from_str(public_key).unwrap();
                let private_key = ZcashPrivateKey::<N>::from(&private_key, &Format::Sapling(None)).unwrap();
                test_to_public_key(&public_key, &private_key);
            });
        }

        #[test]
        fn to_address() {
            KEYPAIRS.iter().for_each(|(private_key, _, address)| {
                let address = ZcashAddress::<N>::from_str(address).unwrap();
                let private_key = ZcashPrivateKey::<N>::from(&private_key, &address.format()).unwrap();
                test_to_address(&address, &address.format(), &private_key);
            });
        }

        #[test]
        fn from() {
            KEYPAIRS
                .iter()
                .for_each(|(private_key, expected_public_key, expected_address)| {
                    let expected_private_key =
                        ZcashPrivateKey::<N>::from(&private_key, &Format::Sapling(None)).unwrap();
                    test_from(
                        &expected_private_key.0,
                        expected_public_key,
                        expected_address,
                        &Format::Sapling(Some(ZcashAddress::<N>::get_diversifier(expected_address).unwrap())),
                        &private_key,
                    );
                });
        }

        #[test]
        fn to_str() {
            KEYPAIRS.iter().for_each(|(expected_private_key, _, _)| {
                let private_key = ZcashPrivateKey::<N>::from(&expected_private_key, &Format::Sapling(None)).unwrap();
                test_to_str(expected_private_key, &private_key);
            });
        }

        #[test]
        fn invalid_spending_key_length() {
            KEYPAIRS.iter().for_each(|(private_key, _, _)| {
                test_invalid_spending_key_length::<N>(private_key);
            });
        }
    }
}<|MERGE_RESOLUTION|>--- conflicted
+++ resolved
@@ -143,11 +143,6 @@
     type Format = Format;
     type PublicKey = ZcashPublicKey<N>;
 
-<<<<<<< HEAD
-    /// Returns a randomly-generated Zcash private key.
-    fn new() -> Result<Self, PrivateKeyError> {
-        Self::new_sapling()
-=======
     /// Returns a randomly-generated compressed Zcash private key.
     fn new<R: Rng>(rng: &mut R) -> Result<Self, PrivateKeyError> {
         let random: [u8; 32] = rng.gen();
@@ -158,7 +153,6 @@
             )),
             PhantomData,
         ))
->>>>>>> 0e3b338b
     }
 
     /// Returns the public key of the corresponding Zcash private key.
@@ -174,9 +168,8 @@
 
 impl<N: ZcashNetwork> ZcashPrivateKey<N> {
     /// Returns a randomly-generated Zcash P2PKH private key.
-    pub fn new_p2pkh() -> Result<Self, PrivateKeyError> {
-        let mut random = [0u8; 32];
-        OsRng.try_fill(&mut random)?;
+    pub fn new_p2pkh<R: Rng>(rng: &mut R) -> Result<Self, PrivateKeyError> {
+        let random: [u8; 32] = rng.gen();
         Ok(Self(
             SpendingKey::<N>::P2PKH(P2PKHSpendingKey::<N>::new(
                 secp256k1::SecretKey::from_slice(&random)?,
@@ -187,9 +180,8 @@
     }
 
     /// Returns a randomly-generated Zcash Sapling private key.
-    pub fn new_sapling() -> Result<Self, PrivateKeyError> {
-        let mut random = [0u8; 32];
-        OsRng.try_fill(&mut random)?;
+    pub fn new_sapling<R: Rng>(rng: &mut R) -> Result<Self, PrivateKeyError> {
+        let random: [u8; 32] = rng.gen();
         Self::sapling(&hex::encode(random))
     }
 
