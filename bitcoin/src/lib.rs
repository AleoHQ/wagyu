//! # Bitcoin
//!
//! A library for generating Bitcoin wallets.

#![forbid(unsafe_code)]

pub mod address;
pub use self::address::*;

<<<<<<< HEAD
=======
pub mod bech32;
pub use self::bech32::*;

pub mod extended_private_key;
pub use self::extended_private_key::*;

pub mod extended_public_key;
pub use self::extended_public_key::*;

>>>>>>> eb15cfc7
pub mod network;
pub use self::network::*;

pub mod private_key;
pub use self::private_key::*;

pub mod public_key;
pub use self::public_key::*;

pub mod witness_program;
pub use self::witness_program::*;<|MERGE_RESOLUTION|>--- conflicted
+++ resolved
@@ -7,18 +7,12 @@
 pub mod address;
 pub use self::address::*;
 
-<<<<<<< HEAD
-=======
-pub mod bech32;
-pub use self::bech32::*;
-
 pub mod extended_private_key;
 pub use self::extended_private_key::*;
 
 pub mod extended_public_key;
 pub use self::extended_public_key::*;
 
->>>>>>> eb15cfc7
 pub mod network;
 pub use self::network::*;
 
