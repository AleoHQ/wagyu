[package]
name = "wagyu-ethereum"
version = "0.6.1"
authors = [
    "Collin Chin",
    "Raymond Chu",
    "Ali Mousa",
    "Howard Wu"
]
description = "A library for generating Ethereum wallets"
homepage = "https://github.com/ArgusHQ/wagyu"
repository = "https://github.com/ArgusHQ/wagyu/tree/v0.6.1/ethereum"
categories = ["command-line-utilities", "cryptocurrency"]
keywords = ["blockchain", "crypto", "cryptocurrency", "ethereum", "wallet"]
readme = "README.md"
license = "MIT/Apache-2.0"
edition = "2018"

[dependencies]
wagyu-model = { path = "../model", version = "0.6.1" }

base58 = { version = "0.1" }
<<<<<<< HEAD
bitvec = { version = "0.15.1" }
ethereum-types = "0.6.0"
=======
bitvec = { version = "0.15.2" }
>>>>>>> 9d2bd3aa
hex = { version = "0.3.2" }
hmac = { version = "0.7.0" }
pbkdf2 = { version = "0.3.0", features=["parallel"], default-features = false }
rand = { version = "0.7" }
regex = { version = "1.3" }
<<<<<<< HEAD
rlp = { version = "0.4" }
secp256k1 = { version = "0.15.3", features = ["recovery"] }
=======
secp256k1 = { version = "0.15.5" }
>>>>>>> 9d2bd3aa
serde = { version = "1.0", features = ["derive"] }
serde_json = { version = "1.0" }
sha2 = { version = "0.8" }
tiny-keccak = { version = "1.4" }

[badges]
travis-ci = { repository = "ArgusHQ/wagyu", branch = "master" }<|MERGE_RESOLUTION|>--- conflicted
+++ resolved
@@ -20,23 +20,15 @@
 wagyu-model = { path = "../model", version = "0.6.1" }
 
 base58 = { version = "0.1" }
-<<<<<<< HEAD
-bitvec = { version = "0.15.1" }
-ethereum-types = "0.6.0"
-=======
 bitvec = { version = "0.15.2" }
->>>>>>> 9d2bd3aa
+ethereum-types = { version = "0.6.0" }
 hex = { version = "0.3.2" }
 hmac = { version = "0.7.0" }
 pbkdf2 = { version = "0.3.0", features=["parallel"], default-features = false }
 rand = { version = "0.7" }
 regex = { version = "1.3" }
-<<<<<<< HEAD
 rlp = { version = "0.4" }
-secp256k1 = { version = "0.15.3", features = ["recovery"] }
-=======
-secp256k1 = { version = "0.15.5" }
->>>>>>> 9d2bd3aa
+secp256k1 = { version = "0.15.5", features = ["recovery"]  }
 serde = { version = "1.0", features = ["derive"] }
 serde_json = { version = "1.0" }
 sha2 = { version = "0.8" }
