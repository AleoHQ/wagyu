sudo: false
language: rust

env:
  global:
    - CRATE_NAME=wagyu
matrix:
  include:
    - rust: stable
      env: TEST_COVERAGE=1
      addons:
        apt:
          packages:
            - libssl-dev
      before_cache:
        - cargo install cargo-tarpaulin -f
      after_success:
        - cargo tarpaulin --all --ciserver travis-ci --coveralls $TRAVIS_JOB_ID
    - rust: beta
    - rust: nightly
    # Deployments
    - rust: stable
      env: DEPLOY=1 TARGET=x86_64-apple-darwin
      script: 
        - cargo build --release --target $TARGET
        - RUST_BACKTRACE=1 cargo test --all --verbose
      os: osx
    - rust: stable
      env: DEPLOY=1 TARGET=x86_64-unknown-linux-musl
      script:
        - rustup target add x86_64-unknown-linux-musl
        - cargo build --release --target $TARGET
        - RUST_BACKTRACE=1 cargo test --all --verbose
      addons:
        apt:
          packages:
            - musl-tools

script:
  - cargo build --verbose
  - RUST_BACKTRACE=1 cargo test --all --verbose

before_deploy:
  - |
<<<<<<< HEAD
    name="wagyu-$TRAVIS_TAG-$TARGET"
    mkdir $name
    cp target/$TARGET/release/wagyu $name/
=======
    name="wagu-$TRAVIS_TAG-$TARGET"
    mv target/$TARGET/release/wagu $name
>>>>>>> c5d83d5f
    tar czvf $name.tar.gz $name
    echo -n $(shasum -ba 256 "$name.tar.gz" | cut -d " " -f 1) > $name.tar.gz.sha256

deploy:
  api_key:
    secure: "Wc4CI2DQ8EyfhHKc+nBzewCu2fAK1Fz2XlKBs02haxAnqoxi3uDjCCzlGOJmwMcg0DCvpKlyqtmMFV1i1/3zPTd+SKTMiuJQfuWhSAtDuKXyBKdiHe9mLzZqle5VSliiLLxCWuqgDeMdiU3+0zWIwjM3wwzyzzCnNg3N0H9KyuJE+0HFvgCmpSt1XilRbIl/D8ihXpZZqIz832/1EXtbHcWIpa7+dcjPuGA6GRXWccLgehBC6tR4e2CviFLsXZ1/B1cLcNZmCEj2yxkvbF913sBjXGK1Y5I9pihZ3w58ZBzbjqj5B23+WN6zUNsxE9TqsafJU/XRlcXvRI2NNxKMRHyVb8ZswJo+W21Kzi0AezHfHY+HI0ntcyutWXEFYTVxVwamYPisYkq6hZK6uS/58HXLh59FcHbn3xomRwKRAtuJ5rhosvGXBBfuvgo5azRkSkCdGwXwsdOM6kgP1wGoRm0bKUe1JlAkC51bWIWHhkKFjOmyjbCo05pqhP9UxV/6lNVt2aemY7I/c7EAKHk5VlRdA7AGsmFWivMr1KPc6HjZzl3/pcMWQlaklZNEevzgDdqIeTl5iFDSJfg02+gWoDV90pyk8NhdKK9jxlhIJMihZWrbcaqwOdNaw4DJSH4+tQ2qANp7GChySPYEdZdaA87dzvQMWbhnYkJqD/qKxpQ="
  draft: true
  file_glob: true
  file:
    - wagyu-$TRAVIS_TAG-$TARGET.tar.gz
    - wagyu-$TRAVIS_TAG-$TARGET.tar.gz.sha256
  on:
    condition: $DEPLOY = 1
    tags: true
    repo: ArgusHQ/wagyu
  provider: releases
  skip_cleanup: true<|MERGE_RESOLUTION|>--- conflicted
+++ resolved
@@ -42,14 +42,8 @@
 
 before_deploy:
   - |
-<<<<<<< HEAD
-    name="wagyu-$TRAVIS_TAG-$TARGET"
-    mkdir $name
-    cp target/$TARGET/release/wagyu $name/
-=======
     name="wagu-$TRAVIS_TAG-$TARGET"
     mv target/$TARGET/release/wagu $name
->>>>>>> c5d83d5f
     tar czvf $name.tar.gz $name
     echo -n $(shasum -ba 256 "$name.tar.gz" | cut -d " " -f 1) > $name.tar.gz.sha256
 
