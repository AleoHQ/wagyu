[package]
name = "wagu"
version = "0.6.0"
authors = [
    "Collin Chin",
    "Raymond Chu",
    "Ali Mousa",
    "Howard Wu"
]
description = "A command-line tool to generate cryptocurrency wallets"
homepage = "https://github.com/ArgusHQ/wagu"
repository = "https://github.com/ArgusHQ/wagu"
categories = ["command-line-utilities"]
keywords = ["cryptocurrency", "blockchain", "bitcoin", "wallet", "ethereum"]
readme = "README.md"
license = "MIT/Apache-2.0"
edition = "2018"

[lib]
path = "wagu/lib.rs"

[[bin]]
name = "wagu"
path = "wagu/cli.rs"

[workspace]
members = [ "bitcoin", "ethereum", "model", "monero", "zcash" ]

[badges]
travis-ci = { repository = "ArgusHQ/wagu", branch = "master" }

[dependencies]
bitcoin = { path = "./bitcoin" }
ethereum = { path = "./ethereum" }
wagu-model = { path = "./model" }
monero = { path = "./monero" }
zcash = { path = "./zcash" }

<<<<<<< HEAD
arrayvec = "0.4.7"
base58 = "0.1"
clap = "~2.33.0"
digest = "0.7.5"
either = "1.5.0"
hex = { version = "0.3.2" }
lazy_static = "1.1.0"
safemem = "0.3.0"
=======
arrayvec = { version = "0.4.7" }
base58 = { version = "0.1" }
clap = { version = "~2.33.0" }
digest = { version = "0.7.5" }
either = { version = "1.5.0" }
lazy_static = { version = "1.1.0" }
rand = { version = "0.7" }
rand_core = { version = "0.5.0" }
safemem = { version = "0.3.0" }
>>>>>>> 0e3b338b
serde = { version = "1.0", features = ["derive"] }
serde_json = { version = "1.0" }
tiny-keccak = { version = "1.4" }

[profile.release]
opt-level = 3
lto = "thin"
incremental = true

[profile.bench]
opt-level = 3
debug = false
rpath = false
lto = "thin"
incremental = true
debug-assertions = false

[profile.dev]
opt-level = 0

[profile.test]
opt-level = 3
incremental = true
debug-assertions = true
debug = true<|MERGE_RESOLUTION|>--- conflicted
+++ resolved
@@ -36,26 +36,16 @@
 monero = { path = "./monero" }
 zcash = { path = "./zcash" }
 
-<<<<<<< HEAD
-arrayvec = "0.4.7"
-base58 = "0.1"
-clap = "~2.33.0"
-digest = "0.7.5"
-either = "1.5.0"
-hex = { version = "0.3.2" }
-lazy_static = "1.1.0"
-safemem = "0.3.0"
-=======
 arrayvec = { version = "0.4.7" }
 base58 = { version = "0.1" }
 clap = { version = "~2.33.0" }
 digest = { version = "0.7.5" }
 either = { version = "1.5.0" }
+hex = { version = "0.3.2" }
 lazy_static = { version = "1.1.0" }
 rand = { version = "0.7" }
 rand_core = { version = "0.5.0" }
 safemem = { version = "0.3.0" }
->>>>>>> 0e3b338b
 serde = { version = "1.0", features = ["derive"] }
 serde_json = { version = "1.0" }
 tiny-keccak = { version = "1.4" }
