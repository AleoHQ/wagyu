<<<<<<< HEAD
# wagyu

[![Crates.io](https://img.shields.io/crates/v/wagyu.svg?color=neon)](https://crates.io/crates/wagyu)
![Travis (.com) branch](https://img.shields.io/travis/com/ArgusHQ/wagyu/v0.6.0.svg)
[![Coverage Status](https://coveralls.io/repos/github/ArgusHQ/wagyu/badge.svg?branch=v0.6.0)](https://coveralls.io/github/ArgusHQ/wagyu?branch=v0.6.0)
[![Authors](https://img.shields.io/badge/authors-Argus-orange.svg)](./AUTHORS)
[![License](https://img.shields.io/badge/license-MIT/Apache--2.0-blue.svg)](./LICENSE-MIT)

Wagu (pronounced  [wagyu](https://en.wikipedia.org/wiki/Wagyu)) is a **wa**llet **g**eneration **u**tility for cryptocurrencies.

[![Wagu Bitcoin Demo](https://i.gyazo.com/134f7a29c4accef35ff730430cd87b52.gif)](https://gyazo.com/134f7a29c4accef35ff730430cd87b52)
=======
<h1 align="center">
    <img width="1346" alt="wagyu" src="https://user-images.githubusercontent.com/9260812/62023257-eb1f3080-b184-11e9-86e4-79b01f056d5d.png">
</h1>
<p align="center">
    <a href="https://crates.io/crates/wagyu"><img src="https://img.shields.io/crates/v/wagyu.svg?color=neon"></a>
    <a href="https://travis-ci.com/ArgusHQ/wagu"><img src="https://img.shields.io/travis/com/ArgusHQ/wagyu/v0.6.0.svg"></a>
    <a href="https://coveralls.io/github/ArgusHQ/wagyu?branch=v0.6.0"><img src="https://coveralls.io/repos/github/ArgusHQ/wagyu/badge.svg?branch=v0.6.0"></a>
    <a href="./AUTHORS"><img src="https://img.shields.io/badge/authors-Argus-orange.svg"></a>
    <a href="./LICENSE-MIT"><img src="https://img.shields.io/badge/license-MIT/Apache--2.0-blue.svg"></a>
</p>

<p align="center">
    <img src="https://i.gyazo.com/134f7a29c4accef35ff730430cd87b52.gif">
</p>
>>>>>>> f8dd0637

## <a name='TableofContents'></a>Table of Contents

* [1. Overview](#1-overview)
* [2. Build Guide](#2-build-guide)
    * [2.1 Install Rust](#21-install-rust)
    * [2.2a Build from Crates.io](#22a-build-from-cratesio)
    * [2.2b Build from Source Code](#22b-build-from-source-code)
* [3. Features](#3-features)
	* [3.1 Generate a wallet with default options](#31-generate-a-wallet-with-default-options)
	* [3.2 Generate a mainnet or testnet wallet](#32-generate-a-mainnet-and-testnet-wallet)
	* [3.3 Generate a wallet as a JSON object](#33-generate-a-wallet-as-a-json-object)
	* [3.4 Generate multiple wallets of the same type](#34-generate-multiple-wallets-of-the-same-type)
	* [3.5 Generate a P2SH_P2WPKH SegWit wallet](#35-generate-a-p2sh_p2wpkh-segwit-wallet)
* [4. License](#4-license)

## 1. Overview

Wagu is a lightweight command-line utility to generate a cryptocurrency wallet.


Wagu enables developers to build their own cryptocurrency application using the following modules.

| Library                                                                                                                                       | Doc                       | Standard Wallet                                                       | HD Wallet                     | Mnemonic                        | Network                                                         |
|:---------------------------------------------------------------------------------------------------------------------------------------------:|---------------------------|-----------------------------------------------------------------------|-------------------------------|---------------------------------|-----------------------------------------------------------------|
| [**wagyu-bitcoin**](./bitcoin)   <br/> [![Crates.io](https://img.shields.io/crates/v/wagyu.svg?color=neon)](https://crates.io/crates/wagyu)      | [View](docs/bitcoin.md)   | <br/><ul><li>P2PKH</li><li>P2SH-P2WPKH</li><li>Bech32</li></ul>       | <br/><ul><li>BIP-32</li></ul> | <br/><ul><li>BIP-39</li></ul>   | <br/><ul><li>Mainnet</li><li>Testnet</li></ul>                  |
| [**wagyu-ethereum**](./ethereum) <br/> [![Crates.io](https://img.shields.io/crates/v/wagyu.svg?color=neon)](https://crates.io/crates/wagyu)      | [View](docs/ethereum.md)  | <br/><ul><li>Standard</li></ul>                                       | <br/><ul><li>BIP-32</li></ul> | <br/><ul><li>BIP-39</li></ul>   | <br/><ul><li>All</li></ul>                                      |
| [**wagyu-monero**](./monero)     <br/> [![Crates.io](https://img.shields.io/crates/v/wagyu.svg?color=neon)](https://crates.io/crates/wagyu)      | [View](docs/monero.md)    | <br/><ul><li>Standard</li><li>Integrated</li><li>Subaddress</li></ul> | <br/><ul><li>N/A</ul>         | <br/><ul><li>Electrum</li></ul> | <br/><ul><li>Mainnet</li><li>Testnet</li><li>Stagenet</li></ul> |
| [**wagyu-zcash**](./zcash)       <br/> [![Crates.io](https://img.shields.io/crates/v/wagyu.svg?color=neon)](https://crates.io/crates/wagyu)      | [View](docs/zcash.md)     | <br/><ul><li>P2PKH</li><li>Sapling</li></ul>                          | <br/><ul><li>ZIP-32</li></ul> | <br/><ul><li>N/A</li></ul>      | <br/><ul><li>Mainnet</li><li>Testnet</li></ul>                  |

Wagu can support new cryptocurrencies by implementing the model as outlined in this module.

| Library                                                                                                                            | Standard Wallet                                                                                                                                                | HD Wallet                                                                                                                                             | Mnemonic                                                  | Network                                                   |
|:----------------------------------------------------------------------------------------------------------------------------------:|----------------------------------------------------------------------------------------------------------------------------------------------------------------|-------------------------------------------------------------------------------------------------------------------------------------------------------|-----------------------------------------------------------|-----------------------------------------------------------|
| [**wagyu_model**](./model) <br/> [![Crates.io](https://img.shields.io/crates/v/wagyu.svg?color=neon)](https://crates.io/crates/wagyu) | <br/><ul><li>[Address](./model/src/address.rs)</li><li>[Public Key](./model/src/public_key.rs)</li><li>[Private Key](./model/src/private_key.rs)</li></ul>     | <br/><ul><li>[Derivation Path](./model/src/derivation_path.rs)</li><li>[Extended Public Key](./model/src/extended_public_key.rs)</li><li>[Extended Private Key](./model/src/extended_private_key.rs)</li></ul>  | <br/><ul><li>[Mnemonic](./model/src/mnemonic.rs)</li><li>[Wordlist](model/src/wordlist/wordlist.rs)</li></ul>  |<br/><ul><li>[Network](./model/src/network.rs)</li></ul>   |


## 2. Build Guide

### 2.1 Install Rust

We recommend installing Rust using [rustup](https://www.rustup.rs/). You can install `rustup` as follows:

- macOS or Linux:
  ```bash
  curl --proto '=https' --tlsv1.2 -sSf https://sh.rustup.rs | sh
  ```

- Windows (64-bit):  
  
  Download the [Windows 64-bit executable](https://win.rustup.rs/x86_64) and follow the on-screen instructions.

- Windows (32-bit):  
  
  Download the [Windows 32-bit executable](https://win.rustup.rs/i686) and follow the on-screen instructions.

### 2.2a Build from Crates.io

We recommend installing `wagyu` this way. In your terminal, run:

```bash
cargo install wagyu
```

Now to use `wagyu`, in your terminal, run:
```bash
wagyu
```
 
### 2.2b Build from Source Code

Alternatively, you can install `wagyu` by building from the source code as follows:

```bash
# Download the source code
git clone https://github.com/ArgusHQ/wagyu
cd wagyu

# Build in release mode
$ cargo build --release
```

This will generate an executable under the `./target/release` directory. To use wagyu, run the following command:
```bash
./target/release/wagyu
```

## 3. Features

The following demonstrates the functionality of `wagyu`. All examples are for the Bitcoin blockchain and more specific exampls can be found in the `/docs` folder.

### 3.1 Generate a wallet with default options

Generate a compressed mainnet private key and address with the following command:

`wagyu bitcoin`

```bash
╰─ wagyu bitcoin

        Private Key:    L5hax5dZaByC3kJ4aLrZgnMXGSQReqRDYNqM1VAeXpqDRkRjX42H
        Address:        1uNM6oivjCJU2RcsNbfooVwcPjDRhjW7U
        Network:        mainnet
        Compressed:     true
```

### 3.2 Generate a mainnet and testnet wallet

Generate a testnet private key and address with the following command:

`wagyu bitcoin --network testnet`

```bash
╰─ wagyu bitcoin --network testnet

        Private Key:    cSCkpm1oSHTUtX5CHdQ4FzTv9qxLQWKx2SXMg22hbGSTNVcsUcCX,
        Address:        mwCDgjeRgGpfTMY1waYAJF2dGz4Q5XAx6w
        Network:        testnet
        Compressed:     true
```

### 3.3 Generate a wallet as a JSON object

Generate a compressed mainnet private key and address with the following command:

`wagyu bitcoin -j` OR `wagyu bitcoin --json`

```bash
╰─ wagyu -j
[
  {
    "privateKey": {
      "wif": "L5hax5dZaByC3kJ4aLrZgnMXGSQReqRDYNqM1VAeXpqDRkRjX42H",
      "network": "mainnet",
      "compressed": true
    },
    "address": {
      "address": "1uNM6oivjCJU2RcsNbfooVwcPjDRhjW7U",
      "network": "mainnet",
      "address_type": "P2PKH"
    }
  }
]
```

### 3.4 Generate multiple wallets of the same type

Generates multiple wallets with the following command:

`wagyu bitcoin --count 3` OR `wagyu bitcoin -n 3`

```bash
╰─ wagyu bitcoin -n 3

        Private Key:    L5hax5dZaByC3kJ4aLrZgnMXGSQReqRDYNqM1VAeXpqDRkRjX42H
        Address:        1uNM6oivjCJU2RcsNbfooVwcPjDRhjW7U
        Network:        mainnet
        Compressed:     true


        Private Key:    L4uNhZS86VLiKKGZZGNxwP7s67EfYfQ7S9bNnVfVbU9GBVVo2xoD
        Address:        16sz5SMFeRfwaqY6wKzkiufwPmF1J7RhAx
        Network:        mainnet
        Compressed:     true


        Private Key:    KyH2BrThuUnzSXxDrDxQbpK277HxZfwPxVaCs5cwbzDEVNno2nts
        Address:        17QAwDwsLpehmCqSQXdHZb8vpsYVDnX7ic
        Network:        mainnet
        Compressed:     true
```

### 3.5 Generate a P2SH_P2WPKH SegWit wallet

Generate a SegWit mainnet private key and address with the following command:

`wagyu bitcoin --segwit`

```bash
╰─ wagyu --segwit

        Private Key:    L13EzQBa7izHyXHdhAwBzApAPL1Q8rdVRpY7CASWXyFPyHTuPJxs
        Address:        3Qz5gtJ4GKoeSHHErF8Nvs9bDp5TQDw89o
        Network:        mainnet
        Compressed:     true
```

## 4. License

This work is licensed under either of the following licenses, at your discretion.

- Apache License Version 2.0 (LICENSE-APACHE or http://www.apache.org/licenses/LICENSE-2.0)
- MIT license (LICENSE-MIT or http://opensource.org/licenses/MIT)

Unless you explicitly state otherwise, any contribution intentionally submitted for inclusion in the work by you,
as defined in the Apache-2.0 license, shall be dual licensed as above, without any additional terms or conditions.<|MERGE_RESOLUTION|>--- conflicted
+++ resolved
@@ -1,22 +1,9 @@
-<<<<<<< HEAD
-# wagyu
-
-[![Crates.io](https://img.shields.io/crates/v/wagyu.svg?color=neon)](https://crates.io/crates/wagyu)
-![Travis (.com) branch](https://img.shields.io/travis/com/ArgusHQ/wagyu/v0.6.0.svg)
-[![Coverage Status](https://coveralls.io/repos/github/ArgusHQ/wagyu/badge.svg?branch=v0.6.0)](https://coveralls.io/github/ArgusHQ/wagyu?branch=v0.6.0)
-[![Authors](https://img.shields.io/badge/authors-Argus-orange.svg)](./AUTHORS)
-[![License](https://img.shields.io/badge/license-MIT/Apache--2.0-blue.svg)](./LICENSE-MIT)
-
-Wagu (pronounced  [wagyu](https://en.wikipedia.org/wiki/Wagyu)) is a **wa**llet **g**eneration **u**tility for cryptocurrencies.
-
-[![Wagu Bitcoin Demo](https://i.gyazo.com/134f7a29c4accef35ff730430cd87b52.gif)](https://gyazo.com/134f7a29c4accef35ff730430cd87b52)
-=======
 <h1 align="center">
     <img width="1346" alt="wagyu" src="https://user-images.githubusercontent.com/9260812/62023257-eb1f3080-b184-11e9-86e4-79b01f056d5d.png">
 </h1>
 <p align="center">
     <a href="https://crates.io/crates/wagyu"><img src="https://img.shields.io/crates/v/wagyu.svg?color=neon"></a>
-    <a href="https://travis-ci.com/ArgusHQ/wagu"><img src="https://img.shields.io/travis/com/ArgusHQ/wagyu/v0.6.0.svg"></a>
+    <a href="https://travis-ci.com/ArgusHQ/wagyu"><img src="https://img.shields.io/travis/com/ArgusHQ/wagyu/v0.6.0.svg"></a>
     <a href="https://coveralls.io/github/ArgusHQ/wagyu?branch=v0.6.0"><img src="https://coveralls.io/repos/github/ArgusHQ/wagyu/badge.svg?branch=v0.6.0"></a>
     <a href="./AUTHORS"><img src="https://img.shields.io/badge/authors-Argus-orange.svg"></a>
     <a href="./LICENSE-MIT"><img src="https://img.shields.io/badge/license-MIT/Apache--2.0-blue.svg"></a>
@@ -25,7 +12,6 @@
 <p align="center">
     <img src="https://i.gyazo.com/134f7a29c4accef35ff730430cd87b52.gif">
 </p>
->>>>>>> f8dd0637
 
 ## <a name='TableofContents'></a>Table of Contents
 
@@ -44,10 +30,10 @@
 
 ## 1. Overview
 
-Wagu is a lightweight command-line utility to generate a cryptocurrency wallet.
-
-
-Wagu enables developers to build their own cryptocurrency application using the following modules.
+Wagyu is a lightweight command-line utility to generate a cryptocurrency wallet.
+
+
+Wagyu enables developers to build their own cryptocurrency application using the following modules.
 
 | Library                                                                                                                                       | Doc                       | Standard Wallet                                                       | HD Wallet                     | Mnemonic                        | Network                                                         |
 |:---------------------------------------------------------------------------------------------------------------------------------------------:|---------------------------|-----------------------------------------------------------------------|-------------------------------|---------------------------------|-----------------------------------------------------------------|
@@ -56,7 +42,7 @@
 | [**wagyu-monero**](./monero)     <br/> [![Crates.io](https://img.shields.io/crates/v/wagyu.svg?color=neon)](https://crates.io/crates/wagyu)      | [View](docs/monero.md)    | <br/><ul><li>Standard</li><li>Integrated</li><li>Subaddress</li></ul> | <br/><ul><li>N/A</ul>         | <br/><ul><li>Electrum</li></ul> | <br/><ul><li>Mainnet</li><li>Testnet</li><li>Stagenet</li></ul> |
 | [**wagyu-zcash**](./zcash)       <br/> [![Crates.io](https://img.shields.io/crates/v/wagyu.svg?color=neon)](https://crates.io/crates/wagyu)      | [View](docs/zcash.md)     | <br/><ul><li>P2PKH</li><li>Sapling</li></ul>                          | <br/><ul><li>ZIP-32</li></ul> | <br/><ul><li>N/A</li></ul>      | <br/><ul><li>Mainnet</li><li>Testnet</li></ul>                  |
 
-Wagu can support new cryptocurrencies by implementing the model as outlined in this module.
+Wagyu can support new cryptocurrencies by implementing the model as outlined in this module.
 
 | Library                                                                                                                            | Standard Wallet                                                                                                                                                | HD Wallet                                                                                                                                             | Mnemonic                                                  | Network                                                   |
 |:----------------------------------------------------------------------------------------------------------------------------------:|----------------------------------------------------------------------------------------------------------------------------------------------------------------|-------------------------------------------------------------------------------------------------------------------------------------------------------|-----------------------------------------------------------|-----------------------------------------------------------|
